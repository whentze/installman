#![feature(slice_patterns, advanced_slice_patterns)]

#[macro_use]
extern crate lazy_static;

extern crate failure;

#[macro_use]
extern crate serde_derive;

extern crate serde;
extern crate toml;
extern crate tar;

pub mod config;
pub mod error;

pub mod lib {
    use std::fs::{self, File};
    use std::path::{Path, PathBuf};
    use std::io::Read;
    use std::fmt;
    use error::*;
    use config::CONFIG;

    pub enum TargetType {
        Executable(ExecutableType),
        Directory,
        Archive,
        Compressed(CompressionType),
        Unknown,
    }

    pub enum ExecutableType {
        Binary,
        Script,
        AppImage,
        Other,
    }

    pub enum CompressionType {
        Gzip,
        Bzip2,
        Lzw,
        Lzma,
        Unsupported,
    }

    impl fmt::Display for TargetType {
        fn fmt(&self, f: &mut fmt::Formatter) -> fmt::Result {
            use self::CompressionType::*;
            use self::TargetType::*;
            match *self {
                Executable(_) => write!(f, "Executable Binary"),
                Directory => write!(f, "Directory"),
                Archive => write!(f, "Archive"),
                Compressed(Gzip) => write!(f, "Compressed Gzip"),
                Compressed(Lzw) => write!(f, "Compressed Lzw"),
                Compressed(Lzma) => write!(f, "Compressed Lzma"),
                Compressed(Bzip2) => write!(f, "Compressed Bzip"),
                Compressed(Unsupported) => write!(f, "Compressed Unsupported"),
                Unknown => write!(f, "Unknown Target Type"),
            }
        }
    }

    pub fn classify_target<A: AsRef<Path>>(path: A) -> Result<TargetType> {
        use self::TargetType::*;
        use self::ExecutableType::*;
        use self::CompressionType::*;

        let path = path.as_ref();
        if fs::metadata(path)?.is_dir() {
            return Ok(Directory);
        }

        let mut file = File::open(path)?;
        let extension = path.extension().map(|e| e.to_string_lossy().into_owned());
        let mut magic_bytes: [u8; 8] = [0, 0, 0, 0, 0, 0, 0, 0];
        file.read_exact(&mut magic_bytes)?;
        Ok(match magic_bytes {
            [0x7F, b'E', b'L', b'F', ..]
            => Executable(match extension {
                Some(ref s) if s.to_lowercase() == "appimage" => AppImage,
                _ => Binary,
            }
            ),

            [b'#', b'!', ..]
            => Executable(Script),

            [0x1F, 0x8B, ..]
            => Compressed(Gzip),
            [0x1F, 0x9D, ..]
            => Compressed(Lzw),
            [0x42, 0x5A, 0x68, ..]
            => Compressed(Bzip2),
            [0xFD, b'7', b'z', b'X', b'Z', ..]
            => Compressed(Lzma),
            [0x1F, 0xA0, ..]
            => Compressed(Unsupported),       // LZH

            [.., 0x00, _, _ ] |
            [.., b' ', b' ', 0x00] if &magic_bytes[..5] == b"ustar"
            => Archive,

            _ => Unknown,
        })
    }

    pub fn init() -> Result<()> {
        use std::fs;

        fs::create_dir_all(&CONFIG.read().unwrap().apps_location)?;
        fs::create_dir_all(&CONFIG.read().unwrap().desktop_files_location)?;
        fs::create_dir_all(&CONFIG.read().unwrap().bin_symlink_location)?;
        Ok(())
    }

    #[allow(dead_code)]
    fn untar<A: AsRef<Path>>(path: A) -> Result<Vec<PathBuf>> {
        use self::TargetType::*;

        match classify_target(path)? {
            Archive => {
                unimplemented!()
            },
            _ => Err(err_msg("Not a recognized archive format.")),
        }
    }

    fn add_symlink<A: AsRef<Path>>(dest: A, symlink_name: &str) -> Result<()> {
        use std::os::unix::fs;

        let mut path = (&CONFIG.read().unwrap().bin_symlink_location).clone();
        path.push(symlink_name);
        fs::symlink(dest, path)?;
        Ok(())
    }

    fn get_app_name<A: AsRef<Path>>(path_app: A) -> Result<String> {
        use std::path::Path;
        use self::TargetType::*;

        Ok(match classify_target(&path_app)? {
            Executable(_) => Path::file_stem(path_app.as_ref()).unwrap().to_string_lossy().into_owned(),
            _ => "appname_dummy".to_string()
        })
    }

    pub fn install_target<A: AsRef<Path>>(path: A) -> Result<(String)> {
        use self::TargetType::*;

        match classify_target(&path)? {
            Executable(_) => Ok(install_executable(&path)?),
            _ => Err(err_msg("Installation not possible")),
        }
    }

    fn install_executable<A: AsRef<Path>>(path_exec: A) -> Result<(String)> {
        use std::fs::copy;
        use config::{DATA, Data};

        let app_name = get_app_name(&path_exec)?;
<<<<<<< HEAD
        println!("{:?}", app_exists(&app_name));

        let mut dest_path = super::config::APPS_LOCATION.to_path_buf();
=======
        let mut dest_path = (&CONFIG.read().unwrap().apps_location).clone();
>>>>>>> 41ff71aa
        dest_path.push(&app_name);

        fs::create_dir_all(&dest_path)?;
        dest_path.push(&*path_exec.as_ref().file_name().unwrap());
        copy(path_exec, &dest_path)?;
        add_symlink(&dest_path, &app_name);

        let new_app = super::config::App{name: app_name.clone()};
        DATA.write().unwrap().installed_apps.push(new_app);
        Data::store()?;
        Ok((app_name))
    }

    fn app_exists(name: &str) -> bool{
        use config::DATA;

        DATA.read().unwrap().installed_apps.iter().any(|x| x.name == name)
    }
}<|MERGE_RESOLUTION|>--- conflicted
+++ resolved
@@ -162,13 +162,8 @@
         use config::{DATA, Data};
 
         let app_name = get_app_name(&path_exec)?;
-<<<<<<< HEAD
         println!("{:?}", app_exists(&app_name));
-
-        let mut dest_path = super::config::APPS_LOCATION.to_path_buf();
-=======
         let mut dest_path = (&CONFIG.read().unwrap().apps_location).clone();
->>>>>>> 41ff71aa
         dest_path.push(&app_name);
 
         fs::create_dir_all(&dest_path)?;
